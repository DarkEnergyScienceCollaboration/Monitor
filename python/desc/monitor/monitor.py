# ==============================================================================
# License info here?
# ==============================================================================

from __future__ import print_function

# import monitor
import os
<<<<<<< HEAD
# import lsst.daf.persistence as dp
# import pandas as pd
=======
import pandas as pd
>>>>>>> 6e63946a
import numpy as np
import sncosmo
# import astropy.units as u
from astropy.io import fits
from astropy.table import Table
from lsst.utils import getPackageDir

# ==============================================================================

class Monitor(object):
    '''
    Simple class for extracting DM forced photometry light curves.
    '''
    def __init__(self):
        return

    def read(self, photfile):
        print("No IO enabled yet.")
        return

    def run(self, algorithm=None):
        if algorithm is None:
            print("No algorithms coded yet.")
        return

# =============================================================================

class LightCurve(object):
    '''
    Fetch ForcedSource data with Butler and package for use with accompanying visualization
    routines.
    '''
    def __init__(self, fp_table_dir=None, bandpasses=None, visitLists=None, mjdFile=None):

        self.fp_table_dir = fp_table_dir
        self.visitMap = {}
        self.bandpasses = bandpasses
        self.lightcurve = None
        self.visitMjd = {}

        # Associate mjd with visits (just a hack for now, need to think about this more):
        mjdList = np.genfromtxt(mjdFile, delimiter=',')
        for visitDate in mjdList:
            self.visitMjd[str(int(visitDate[0]))] = visitDate[1]

        for bandpass, visitList in zip(self.bandpasses, visitLists):
            # Associate correct visits with bandpass:
            self.visitMap[bandpass] = visitList
            # Register required lsst bandpass in sncosmo registry:
            bandpassFile = os.path.join(str(getPackageDir('throughputs') + '/baseline/total_' +
                                            bandpass + '.dat'))
            bandpassInfo = np.genfromtxt(bandpassFile, names=['wavelen', 'transmission'])
            band = sncosmo.Bandpass(bandpassInfo['wavelen'], bandpassInfo['transmission'],
                                    name=str('lsst' + bandpass), wave_unit=u.nm)
            sncosmo.registry.register(band)


    def build_lightcurve(self, objid):
        """
        Assemble a light curve data table from available files.
        """
        lightcurve = {}
        lightcurve['bandpass'] = []
        lightcurve['mjd'] = []
        lightcurve['ra'] = []
        lightcurve['dec'] = []
        lightcurve['flux'] = []
        lightcurve['flux_error'] = []
        lightcurve['zp'] = []
        lightcurve['zpsys'] = []

        for bandpass in self.bandpasses:
            for visit in self.visitMap[bandpass]:
                # NB. Hard-coded filename conventions:
                hdulist = fits.open(str(self.fp_table_dir + '/0/v' + str(visit) + '-fr/R22/S11.fits'))
                objData = hdulist[1].data[np.where(hdulist[1].data['objectId'] == objid)]
                if len(objData) > 0:
                    lightcurve['bandpass'].append(str('lsst' + bandpass))
                    lightcurve['mjd'].append(self.visitMjd[str(visit)])
                    lightcurve['ra'].append(objData['coord_ra'][0])
                    lightcurve['dec'].append(objData['coord_dec'][0])
                    lightcurve['flux'].append(objData['base_PsfFlux_flux'][0])
                    lightcurve['flux_error'].append(objData['base_PsfFlux_fluxSigma'][0])
                    lightcurve['zp'].append(25.0)
                    lightcurve['zpsys'].append('ab')
        self.lightcurve = lightcurve


    def visualize_lightcurve(self):
        """
        Make a simple light curve plot.
        """
        if self.lightcurve is None:
            raise ValueError('No lightcurve yet. Use build_lightcurve first.')

        lcTable = Table(data=self.lightcurve)
        fig = sncosmo.plot_lc(lcTable)

        return fig


# ==============================================================================
# Need better tests...

if __name__ == '__main__':

    newMonitor = Monitor()

# ==============================================================================<|MERGE_RESOLUTION|>--- conflicted
+++ resolved
@@ -6,12 +6,7 @@
 
 # import monitor
 import os
-<<<<<<< HEAD
-# import lsst.daf.persistence as dp
-# import pandas as pd
-=======
 import pandas as pd
->>>>>>> 6e63946a
 import numpy as np
 import sncosmo
 # import astropy.units as u
